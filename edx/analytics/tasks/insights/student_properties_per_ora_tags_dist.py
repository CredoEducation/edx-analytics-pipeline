--- conflicted
+++ resolved
@@ -111,11 +111,8 @@
 
         #if overload_items['term']['value']:
         #    student_properties['enrollment']['terms'] = overload_items['term']['value']
-<<<<<<< HEAD
-=======
         if 'enrollment' not in student_properties:
             student_properties['enrollment'] = {}
->>>>>>> cef2562f
         student_properties['enrollment']['terms'] = dtime.strftime("%B %Y")
 
         question_text = u''
