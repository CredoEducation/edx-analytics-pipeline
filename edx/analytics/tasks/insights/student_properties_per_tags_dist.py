--- conflicted
+++ resolved
@@ -476,12 +476,8 @@
             correct_submissions_grades=num_correct_grade,
             answers=all_answers_json,
             users=all_users_data_json,
-<<<<<<< HEAD
-            submit_info=submit_info_json).to_string_tuple()
-=======
             submit_info=submit_info_json,
             is_ora_block=is_ora_block).to_string_tuple()
->>>>>>> 68b5d1bf
 
 
 class StudentPropertiesAndTagsRecord(Record):
@@ -501,10 +497,7 @@
     answers = StringField(length=2000000, nullable=True, description='Distribution of answers')
     users = StringField(length=2000000, nullable=True, description='Distribution of users')
     submit_info = StringField(length=2000000, nullable=True, description='Submit information for users')
-<<<<<<< HEAD
-=======
     is_ora_block = BooleanField(default=False, nullable=False, description='True if the block is a ORA question.')
->>>>>>> 68b5d1bf
 
 
 @workflow_entry_point
